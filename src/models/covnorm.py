--- conflicted
+++ resolved
@@ -43,9 +43,6 @@
                 return resnet_full.resnet18(args=self.args, nclasses=self.args['dataset']['class_num'])
         return default.DefaultSelector(self.args['dataset']['task_num'], self.args['dataset']['class_num'])
 
-<<<<<<< HEAD
-    def observe(self, inputs, labels, not_aug_inputs=None, logits=None):
-=======
     def build_optim(self, task_id=0):
         wd = 0
         if 'weight_decay' in self.args['optim'] and self.args['optim']['weight_decay'] is not None:
@@ -55,8 +52,14 @@
     def build_backbone(self):
         return ResNet_Adapter.resnet18_adapter(args=self.args, task_num=self.task_num, class_per_task=self.class_per_task)
 
-    def observe(self, inputs, labels, non_aug_input=None, logits=None):
->>>>>>> 3a32552a
+    def build_selector_optim(self):
+        wd = 0
+        if 'weight_decay' in self.args['model']['selector'] and self.args['model']['selector']['weight_decay'] is not None:
+            wd = self.args['model']['selector']['weight_decay']
+        return optimSGD(self.selector.parameters(), lr=self.args['model']['selector']['lr'], weight_decay=wd,
+                        momentum=0)
+
+    def observe(self, inputs, labels, not_aug_inputs=None, logits=None):
         self.opt.zero_grad()
         outputs = self.backbone(inputs)
         task_labels = labels // self.class_per_task
@@ -113,12 +116,6 @@
 
         return loss.item(), loss_task.item(), acc, task_acc
 
-    def build_selector_optim(self):
-        wd = 0
-        if 'weight_decay' in self.args['model']['selector'] and self.args['model']['selector']['weight_decay'] is not None:
-            wd = self.args['model']['selector']['weight_decay']
-        return optimSGD(self.selector.parameters(), lr=self.args['model']['selector']['lr'], weight_decay=wd,
-                        momentum=0)
 
     def evaluate(self, inputs, labels):
         class_per_task = self.args['dataset']['class_num'] // self.args['dataset']['task_num']
@@ -146,15 +143,9 @@
 
     def begin_task(self, args, t):
         self.lr = self.args['optim']['lr']
-<<<<<<< HEAD
-        self.selector_lr = self.args['model']['selector']['lr']
-        if 'lr_adapter' in  self.args['optim'] and self.args['optim']['lr_adapter'] is not None and t > 0:
-            self.lr = self.args['optim']['lr_adapter']
-=======
         if 'lr_adapter' in  self.args['optim']:
             if self.args['optim']['lr_adapter'] is not None and t > 0:
                 self.lr = self.args['optim']['lr_adapter']
->>>>>>> 3a32552a
         self.task_id = t
         self.backbone.set_status(t)
         self.buffer.set_status(t)
