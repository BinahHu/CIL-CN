--- conflicted
+++ resolved
@@ -26,11 +26,7 @@
   type: SGD
   lr: 0.1
   lr_adapter: 0.1
-<<<<<<< HEAD
-  weight_decay: 0.0004
-=======
   weight_decay: 0.001
->>>>>>> 3933a408
   epochs: 150
   drop:
     type: point
@@ -42,9 +38,5 @@
   save_dir: /home/zhiyuan/CIL-CN/saved_models/
 logger:
   root: /home/zhiyuan/CIL-CN/log/
-<<<<<<< HEAD
   name: covnorm_pretrain_wd1e-3_buffer5120_lr0.03_nodrop_smallhead
-=======
-  name: covnorm_tinyimg
->>>>>>> 3933a408
 params: