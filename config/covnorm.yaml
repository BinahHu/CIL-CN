dataset:
  type: cifar100
  root: /home/zhiyuan/CIL-CN/datasets/
  batch_size: 32
model:
  type: covnorm
  backbone: ResNet18
  header_mode: big
  buffer:
    size: 200
    loss: derpp
    alpha: 0.1
    beta: 1.0
    batch_size: 32
  selector:
<<<<<<< HEAD
    backbone: ResNet18
    header_mode: big
    lr: 0.03
    weight_decay: 0
    drop:
  pretrained: ImageNet
=======
  pretrained: ImageNet-800
  pretrain_model: /home/zhiyuan/CIL-CN/saved_models/model_best.pth.tar
>>>>>>> 67bfb396
optim:
  type: SGD
  lr: 0.1
  lr_adapter: 0.1
<<<<<<< HEAD
  weight_decay: 0.0004
=======
  weight_decay: 0.0002
>>>>>>> 67bfb396
  epochs: 150
  drop:
    type: point
    val:
      - 50
      - 100
      - 125
ckpt:
logger:
  root: /home/zhiyuan/CIL-CN/log/
<<<<<<< HEAD
  name: covnorm_pretrain_wd1e-3_buffer200_lr0.03_nodrop
=======
  name: covnorm_wd2e-4_Im800pretrain
>>>>>>> 67bfb396
params:<|MERGE_RESOLUTION|>--- conflicted
+++ resolved
@@ -13,26 +13,19 @@
     beta: 1.0
     batch_size: 32
   selector:
-<<<<<<< HEAD
     backbone: ResNet18
     header_mode: big
     lr: 0.03
     weight_decay: 0
+    pretrained: ImageNet-800
+    pretrain_model: /home/zhiyuan/CIL-CN/saved_models/model_best.pth.tar
     drop:
   pretrained: ImageNet
-=======
-  pretrained: ImageNet-800
-  pretrain_model: /home/zhiyuan/CIL-CN/saved_models/model_best.pth.tar
->>>>>>> 67bfb396
 optim:
   type: SGD
   lr: 0.1
   lr_adapter: 0.1
-<<<<<<< HEAD
   weight_decay: 0.0004
-=======
-  weight_decay: 0.0002
->>>>>>> 67bfb396
   epochs: 150
   drop:
     type: point
@@ -43,9 +36,5 @@
 ckpt:
 logger:
   root: /home/zhiyuan/CIL-CN/log/
-<<<<<<< HEAD
   name: covnorm_pretrain_wd1e-3_buffer200_lr0.03_nodrop
-=======
-  name: covnorm_wd2e-4_Im800pretrain
->>>>>>> 67bfb396
 params: